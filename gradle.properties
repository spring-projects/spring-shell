## Dependencies Version

# Logging
<<<<<<< HEAD
slf4jVersion 				= 1.7.2
logbackVersion 			= 1.0.7
=======
slf4jVersion = 1.7.2
>>>>>>> f317d21f

# Common libraries
springVersion 			= 3.1.2.RELEASE
commonsioVersion 		= 2.3
cglibVersion 				= 2.2.2
jlineVersion 				= 1.0.S2-B
jansiVersion 				= 1.8


# Testing
<<<<<<< HEAD
junitVersion 				= 4.10
mockitoVersion 			= 1.8.5
hamcrestVersion 		= 1.3
=======
junitVersion = 4.10
mockitoVersion = 1.8.5
>>>>>>> f317d21f

# --------------------
# Project wide version
# --------------------
version 						= 1.0.1.BUILD-SNAPSHOT<|MERGE_RESOLUTION|>--- conflicted
+++ resolved
@@ -1,12 +1,8 @@
 ## Dependencies Version
 
 # Logging
-<<<<<<< HEAD
 slf4jVersion 				= 1.7.2
 logbackVersion 			= 1.0.7
-=======
-slf4jVersion = 1.7.2
->>>>>>> f317d21f
 
 # Common libraries
 springVersion 			= 3.1.2.RELEASE
@@ -17,14 +13,9 @@
 
 
 # Testing
-<<<<<<< HEAD
 junitVersion 				= 4.10
 mockitoVersion 			= 1.8.5
 hamcrestVersion 		= 1.3
-=======
-junitVersion = 4.10
-mockitoVersion = 1.8.5
->>>>>>> f317d21f
 
 # --------------------
 # Project wide version
