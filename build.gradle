buildscript {
  repositories {
    maven { url 'http://repo.springsource.org/plugins-release' }
  }
  dependencies {
    classpath 'org.springframework.build.gradle:docbook-reference-plugin:0.1.5'
  }
}

description = 'Spring Shell'
group = 'org.springframework.shell'

repositories {
  maven { url "http://repo.springsource.org/libs-snapshot" }
  maven { url "http://repo.springsource.org/plugins-release" }
  maven { url "http://spring-roo-repository.springsource.org/release" }
}

apply plugin: "java"
apply plugin: 'eclipse'
apply plugin: 'idea'
apply from: "$rootDir/maven.gradle"
apply plugin: 'docbook-reference'
apply plugin: 'application'

<<<<<<< HEAD
[compileJava, compileTestJava]*.options*.compilerArgs = ["-Xlint:-serial", "-Xlint:unchecked"]

configurations.all {
  exclude group: "commons-logging"
}
configurations {
  compile.extendsFrom providedCompile
}
=======
[compileJava, compileTestJava]*.options*.compilerArgs = ["-Xlint:-serial", "-Xlint:unchecked", "-Xlint:rawtypes"]
>>>>>>> f317d21f

dependencies {
  // Logging
  compile "org.slf4j:slf4j-api:$slf4jVersion"
  runtime "org.slf4j:jcl-over-slf4j:$slf4jVersion"

  // Spring
  compile "org.springframework:spring-core:$springVersion"
  compile "org.springframework:spring-context-support:$springVersion"

  // Supporting libraries
  compile "commons-io:commons-io:$commonsioVersion"
  compile "net.sourceforge.jline:jline:$jlineVersion"
  compile "org.fusesource.jansi:jansi:$jansiVersion"
  compile "cglib:cglib:$cglibVersion"

  // Testing
  testCompile "junit:junit-dep:$junitVersion"
  testCompile "org.hamcrest:hamcrest-library:$hamcrestVersion"
  testCompile "org.springframework:spring-test:$springVersion"
  testCompile "org.mockito:mockito-core:$mockitoVersion"
  testRuntime "ch.qos.logback:logback-classic:$logbackVersion"

}

sourceCompatibility = 1.5
targetCompatibility = 1.5

javadoc {
  ext.srcDir = file("${projectDir}/docs/src/api")
  destinationDir = file("${buildDir}/api")
  ext.tmpDir = file("${buildDir}/api-work")

  configure(options) {
<<<<<<< HEAD
    stylesheetFile = file("${srcDir}/spring-javadoc.css")
    overview = "${srcDir}/overview.html"
    docFilesSubDirs = true
    outputLevel = org.gradle.external.javadoc.JavadocOutputLevel.QUIET
    breakIterator = true
    showFromProtected()
    groups = [
        'Spring Shell': ['org.springframework.shell*'],
    ]

    links = [
=======
      stylesheetFile = file("${srcDir}/spring-javadoc.css")
      overview = "${srcDir}/overview.html"
      docFilesSubDirs = true
      outputLevel = org.gradle.external.javadoc.JavadocOutputLevel.QUIET
      breakIterator = true
      showFromProtected()
      groups = [
        'Spring Shell' : ['org.springframework.shell*'],
      ]
  
     links = [
>>>>>>> f317d21f
        "http://static.springframework.org/spring/docs/3.1.x/javadoc-api",
        "http://download.oracle.com/javase/6/docs/api",
    ]

    //exclude "org/springframework/data/redis/config/**"
  }

  title = "${rootProject.description} ${version} API"
}

jar {
  manifest.attributes['Implementation-Title'] = 'spring-shell'
  manifest.attributes['Implementation-Version'] = project.version

  from("$rootDir/docs/src/info") {
    include "license.txt"
    include "notice.txt"
    into "META-INF"
    expand(copyright: new Date().format('yyyy'), version: project.version)
  }
}

task sourcesJar(type: Jar, dependsOn: classes) {
  classifier = 'sources'
  from sourceSets.main.allJava
}

task javadocJar(type: Jar) {
  classifier = 'javadoc'
  from javadoc
}

reference {
  sourceDir = file('docs/src/reference/docbook')
}


task docsZip(type: Zip) {
  group = 'Distribution'
  classifier = 'docs'
  description = "Builds -${classifier} archive containing api and reference for deployment"

  from('docs/src/info') {
    include 'changelog.txt'
  }

  from(javadoc) {
    into 'api'
  }

  from(reference) {
    into 'reference'
  }
}

task schemaZip(type: Zip) {
  group = 'Distribution'
  classifier = 'schema'
  description = "Builds -${classifier} archive containing all XSDs for deployment"

  def Properties schemas = new Properties();

  sourceSets.main.resources.find {
    it.path.endsWith('META-INF' + File.separator + 'spring.schemas')
  }?.withInputStream { schemas.load(it) }

  ext.paths = [] as Set

  for (def key : schemas.keySet()) {
    def shortName = key.replaceAll(/http.*schema.(.*).spring-.*/, '$1')
    assert shortName != key
    File xsdFile = sourceSets.main.resources.find {
      it.path.replace('\\', '/').endsWith(schemas.get(key))
    }
    assert xsdFile != null
    def input = xsdFile.path

    if (!paths.contains(input)) {
      paths.add(input)
      into(shortName) {
        from input
      }
    }
  }
}

task distroZip(type: Zip, dependsOn: [jar, docsZip, sourcesJar, javadocJar]) {
  group = 'Distribution'
  classifier = 'dist'
  description = "Builds -${classifier} archive, containing all jars and docs, " +
      "suitable for community download page."

  ext.zipRootDir = "${project.name}-${project.version}"

  into(zipRootDir) {
    from('docs/src/info') {
      include 'readme.txt'
      include 'license.txt'
      include 'notice.txt'
      expand(copyright: new Date().format('yyyy'), version: project.version)
    }

    from('samples/') {
      into 'samples'
      exclude '.gradle/'
      exclude 'build/'
    }

    from(zipTree(docsZip.archivePath)) {
      into "docs"
    }

    //        from(zipTree(schemaZip.archivePath)) {
    //            into "schema"
    //        }
    into("dist") {
      from rootProject.collect { project -> project.libsDir }
    }
  }
}

artifacts {
  archives sourcesJar
  archives javadocJar

  archives docsZip
  //    archives schemaZip
  archives distroZip
}

task wrapper(type: Wrapper) {
<<<<<<< HEAD
  description = 'Generates gradlew[.bat] scripts'
  gradleVersion = '1.2'
=======
    description = 'Generates gradlew[.bat] scripts'
    gradleVersion = '1.2'
>>>>>>> f317d21f
}


mainClassName = "org.springframework.shell.Bootstrap"

assemble.dependsOn = ['jar', 'sourcesJar']
defaultTasks 'build'<|MERGE_RESOLUTION|>--- conflicted
+++ resolved
@@ -23,7 +23,6 @@
 apply plugin: 'docbook-reference'
 apply plugin: 'application'
 
-<<<<<<< HEAD
 [compileJava, compileTestJava]*.options*.compilerArgs = ["-Xlint:-serial", "-Xlint:unchecked"]
 
 configurations.all {
@@ -32,9 +31,6 @@
 configurations {
   compile.extendsFrom providedCompile
 }
-=======
-[compileJava, compileTestJava]*.options*.compilerArgs = ["-Xlint:-serial", "-Xlint:unchecked", "-Xlint:rawtypes"]
->>>>>>> f317d21f
 
 dependencies {
   // Logging
@@ -69,7 +65,6 @@
   ext.tmpDir = file("${buildDir}/api-work")
 
   configure(options) {
-<<<<<<< HEAD
     stylesheetFile = file("${srcDir}/spring-javadoc.css")
     overview = "${srcDir}/overview.html"
     docFilesSubDirs = true
@@ -81,19 +76,6 @@
     ]
 
     links = [
-=======
-      stylesheetFile = file("${srcDir}/spring-javadoc.css")
-      overview = "${srcDir}/overview.html"
-      docFilesSubDirs = true
-      outputLevel = org.gradle.external.javadoc.JavadocOutputLevel.QUIET
-      breakIterator = true
-      showFromProtected()
-      groups = [
-        'Spring Shell' : ['org.springframework.shell*'],
-      ]
-  
-     links = [
->>>>>>> f317d21f
         "http://static.springframework.org/spring/docs/3.1.x/javadoc-api",
         "http://download.oracle.com/javase/6/docs/api",
     ]
@@ -225,15 +207,9 @@
 }
 
 task wrapper(type: Wrapper) {
-<<<<<<< HEAD
   description = 'Generates gradlew[.bat] scripts'
   gradleVersion = '1.2'
-=======
-    description = 'Generates gradlew[.bat] scripts'
-    gradleVersion = '1.2'
->>>>>>> f317d21f
-}
-
+}
 
 mainClassName = "org.springframework.shell.Bootstrap"
 
